--- conflicted
+++ resolved
@@ -1,5 +1,5 @@
 
-**BlowControl** is a command-line app for controlling Dyson fans over MQTT. It is built hastily and without an excess of care, but it works. You get device control, state monitoring, async operations, and machine-readable JSON output for automation. If you need a rock solid, enterprise-grade solution, keep looking. If your goal is to change the fan settings without ever moving your cursor from the active terminal window, this is your stop.
+**BlowControl** is a command-line tool for controlling Dyson fans over MQTT. It is built hastily and without an excess of care, but it seems to work. You get device control, state monitoring, async operations, and machine-readable JSON output for automation. If you need a rock solid, enterprise-grade solution, keep looking. If your goal is to change the fan settings without ever moving your cursor from the active terminal window, this is your stop.
 
 ---
 
@@ -7,10 +7,10 @@
 
 ✅ **Device Control**: Power, auto mode, night mode, fan speed, sleep timer
 ✅ **State Monitoring**: Real-time listening, on-demand state fetching
-✅ **Async Support**: Non-blocking operations with async/await
+✅ **Async Support**: Non-blocking operations with async/await...
 ✅ **JSON Output**: Machine-readable responses for automation
-✅ **Background Listeners**: Thread-safe state monitoring
-✅ **Clean CLI**: Professional command-line interface with helpful output
+✅ **Background Listeners**: Hopefully thread-safe state monitoring
+✅ **Clean Looking CLI**: Professional looking command-line interface with helpful output sells the quality
 
 ---
 
@@ -47,9 +47,8 @@
 
 ---
 
-## Usage
+## Command Reference
 
-<<<<<<< HEAD
 | Command      | Category      | Syntax                                 | Arguments                | Description                        |
 |--------------|--------------|----------------------------------------|--------------------------|------------------------------------|
 | `power`      | Control       | `blowcontrol power <state>`            | `on|off`, `true|false`   | Turn the fan ON or OFF             |
@@ -61,59 +60,6 @@
 | `state`      | Monitoring    | `blowcontrol state         `           | *(none)*                 | Fetch current state                |
 | `width`      | Oscillation   | `blowcontrol width <width>`            | `off|narrow|medium|wide|full` | Set oscillation width        |
 | `direction`  | Oscillation   | `blowcontrol direction <degrees>`      | `0-359`                  | Set oscillation direction          |
-=======
-Run the CLI using:
->>>>>>> 41dd5f2f
-
-```
-python3 -m app <command> [arguments]
-```
-
-## 🔧 Basic Usage
-
-```bash
-# Power control
-python3 -m app power on|off
-
-# Fan settings
-python3 -m app speed 0-10
-python3 -m app auto on|off
-python3 -m app night on|off
-python3 -m app timer 2h15m|off
-
-# Oscillation
-python3 -m app width off|narrow|medium|wide|full
-python3 -m app direction 0-359
-
-# Monitoring
-python3 -m app listen
-python3 -m app state [--json]
-```
-
-**JSON Output Example:**
-```json
-{
-  "success": true,
-  "state": {
-    "msg": "CURRENT-STATE",
-    "time": "2025-07-22T17:44:55.000Z",
-    "product-state": {
-      "fpwr": "ON",
-      "fnsp": "0005",
-      "auto": "OFF",
-      "nmod": "OFF",
-      "oson": "OFF"
-    }
-  },
-  "environmental": {
-    "msg": "ENVIRONMENTAL-CURRENT-SENSOR-DATA",
-    "data": {
-      "pm25": "0106",
-      "pm10": "0093"
-    }
-  }
-}
-```
 
 ---
 
@@ -123,21 +69,21 @@
 ```sh
 #!/bin/bash
 # Morning routine
-python3 -m app power on
-python3 -m app speed 3
-python3 -m app auto on
+blowcontrol power on
+blowcontrol speed 3
+blowcontrol auto on
 
 # Check status
-python3 -m app state --json | jq '.state.product-state.fpwr'
+blowcontrol state --json | jq '.state.product-state.fpwr'
 ```
 
 ### JSON Processing
 ```sh
 # Get current fan speed
-SPEED=$(python3 -m app state --json | jq -r '.state.product-state.fnsp')
+SPEED=$(blowcontrol state --json | jq -r '.state.product-state.fnsp')
 
 # Check if auto mode is enabled
-AUTO=$(python3 -m app state --json | jq -r '.state.product-state.auto')
+AUTO=$(blowcontrol state --json | jq -r '.state.product-state.auto')
 ```
 
 ### Python Integration
@@ -146,7 +92,7 @@
 import subprocess
 
 # Get device state
-result = subprocess.run(['python3', '-m', 'app', 'state', '--json'],
+result = subprocess.run(['blowcontrol', 'state', '--json'],
                        capture_output=True, text=True)
 state = json.loads(result.stdout)
 
@@ -162,16 +108,15 @@
 
 The app is designed with a modular architecture:
 
-- **`app/commands/`**: Individual command implementations
-- **`app/mqtt/`**: MQTT client and async wrapper
-- **`app/state/`**: Device state management and printing
-- **`app/cli.py`**: Command-line interface
-- **`app/config.py`**: Configuration management
+- **`blowcontrol/commands/`**: Individual command implementations
+- **`blowcontrol/mqtt/`**: MQTT client and async wrapper
+- **`blowcontrol/state/`**: Device state management and printing
+- **`blowcontrol/cli.py`**: Command-line interface
+- **`blowcontrol/config.py`**: Configuration management
 
 ### Key Components
 
 - **`DysonMQTTClient`**: Synchronous MQTT operations
-- **`async_get_state()`**: Asynchronous state fetching
 - **`DeviceStatePrinter`**: Formatted output for human consumption
 
 ---
@@ -198,7 +143,7 @@
 - Check that MQTT credentials from OpenDyson are correct
 
 ### Command Not Responding
-- Use `python3 -m app listen` to see if device is sending messages
+- Use `blowcontrol listen` to see if device is sending messages
 - Check logs for connection errors
 
 ### JSON Parsing
