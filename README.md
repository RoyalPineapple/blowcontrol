# BlowControl Modular App

## Overview

<<<<<<< HEAD
A modular, professional-quality command-line app for controlling Dyson fans over MQTT. Supports device control, state monitoring, and both synchronous and asynchronous operations with machine-readable JSON output.
=======
[![License: MIT](https://img.shields.io/badge/License-MIT-yellow.svg)](https://opensource.org/licenses/MIT)
[![Tests](https://github.com/RoyalPineapple/blowcontrol/workflows/Tests%20and%20Code%20Quality/badge.svg)](https://github.com/RoyalPineapple/blowcontrol/actions)
[![Codecov](https://codecov.io/gh/RoyalPineapple/blowcontrol/branch/master/graph/badge.svg)](https://codecov.io/gh/RoyalPineapple/blowcontrol)

**BlowControl** is a command-line app for controlling Dyson fans over MQTT. It is built hastily and without an excess of care, but it works. You get device control, state monitoring, async operations, and machine-readable JSON output for automation. If you need a rock solid, enterprise-grade solution, keep looking. If your goal is to change the fan settings without ever moving your cursor from the active terminal window, this is your stop.
>>>>>>> 542a0a01

---

## Features

✅ **Device Control**: Power, auto mode, night mode, fan speed, sleep timer
✅ **State Monitoring**: Real-time listening, on-demand state fetching
✅ **Async Support**: Non-blocking operations with async/await
✅ **JSON Output**: Machine-readable responses for automation
✅ **Background Listeners**: Thread-safe state monitoring
✅ **Clean CLI**: Professional command-line interface with helpful output

---

## Configuration

This app uses environment variables for configuration. The easiest way to set these is with a `.env` file in your project root:

```
# BlowControl .env configuration example
DEVICE_IP=192.168.3.82
MQTT_PORT=1883
MQTT_PASSWORD=your-mqtt-password
ROOT_TOPIC=438M
SERIAL_NUMBER=9HC-EU-UDB6777A
```

- `DEVICE_IP`: Dyson device IP address (required)
- `MQTT_PORT`: MQTT port (default: 1883)
- `MQTT_PASSWORD`: MQTT password (from OpenDyson)
- `ROOT_TOPIC`: MQTT root topic (from OpenDyson, often a short code)
- `SERIAL_NUMBER`: Dyson device serial number (from OpenDyson, also used as MQTT username)

The app will automatically load these from `.env` if present.

---

## Installation

- Install Python 3.8+
- Install dependencies:
  ```sh
  pip install paho-mqtt python-dotenv
  ```

---

## Usage

Run the CLI using:

```
python3 -m app <command> [arguments]
```

## 🔧 Basic Usage

```bash
# Power control
python3 -m app power on|off

# Fan settings
python3 -m app speed 0-10
python3 -m app auto on|off
python3 -m app night on|off
python3 -m app timer 2h15m|off

# Oscillation
python3 -m app width off|narrow|medium|wide|full
python3 -m app direction 0-359

# Monitoring
python3 -m app listen
python3 -m app state [--json]
```

**JSON Output Example:**
```json
{
  "success": true,
  "state": {
    "msg": "CURRENT-STATE",
    "time": "2025-07-22T17:44:55.000Z",
    "product-state": {
      "fpwr": "ON",
      "fnsp": "0005",
      "auto": "OFF",
      "nmod": "OFF",
      "oson": "OFF"
    }
  },
  "environmental": {
    "msg": "ENVIRONMENTAL-CURRENT-SENSOR-DATA",
    "data": {
      "pm25": "0106",
      "pm10": "0093"
    }
  }
}
```

---

## Automation & Scripting

### Shell Scripting
```sh
#!/bin/bash
# Morning routine
python3 -m app power on
python3 -m app speed 3
python3 -m app auto on

# Check status
python3 -m app state --json | jq '.state.product-state.fpwr'
```

### JSON Processing
```sh
# Get current fan speed
SPEED=$(python3 -m app state --json | jq -r '.state.product-state.fnsp')

# Check if auto mode is enabled
AUTO=$(python3 -m app state --json | jq -r '.state.product-state.auto')
```

### Python Integration
```python
import json
import subprocess

# Get device state
result = subprocess.run(['python3', '-m', 'app', 'state', '--json'],
                       capture_output=True, text=True)
state = json.loads(result.stdout)

if state['success']:
    power = state['state']['product-state']['fpwr']
    fan_speed = state['state']['product-state']['fnsp']
    print(f"Power: {power}, Speed: {fan_speed}")
```

---

## Architecture

The app is designed with a modular architecture:

- **`app/commands/`**: Individual command implementations
- **`app/mqtt/`**: MQTT client and async wrapper
- **`app/state/`**: Device state management and printing
- **`app/cli.py`**: Command-line interface
- **`app/config.py`**: Configuration management

### Key Components

- **`DysonMQTTClient`**: Synchronous MQTT operations
- **`async_get_state()`**: Asynchronous state fetching
- **`DeviceStatePrinter`**: Formatted output for human consumption

---

## Extending

### Adding New Commands
1. Create a new module in `app/commands/`
2. Implement your command function
3. Add CLI integration in `app/cli.py`
4. Add tests in the same directory

### Custom State Processing
- Extend `DeviceStatePrinter` for custom output formats
- Use the JSON output mode for programmatic processing

---

## Troubleshooting

### Connection Issues
- Ensure your `.env` file has correct values
- Verify the device is on your network and accessible
- Check that MQTT credentials from OpenDyson are correct

### Command Not Responding
- Use `python3 -m app listen` to see if device is sending messages
- Check logs for connection errors

### JSON Parsing
- Ensure you're using `--json` flag for machine-readable output
- Pipe output through `jq` to validate JSON structure
- Check the `success` field in JSON responses for error handling

---

## License

This project is licensed under the Seems to Work License - see the [LICENSE](../LICENSE) file for details.<|MERGE_RESOLUTION|>--- conflicted
+++ resolved
@@ -1,16 +1,5 @@
-# BlowControl Modular App
-
-## Overview
-
-<<<<<<< HEAD
-A modular, professional-quality command-line app for controlling Dyson fans over MQTT. Supports device control, state monitoring, and both synchronous and asynchronous operations with machine-readable JSON output.
-=======
-[![License: MIT](https://img.shields.io/badge/License-MIT-yellow.svg)](https://opensource.org/licenses/MIT)
-[![Tests](https://github.com/RoyalPineapple/blowcontrol/workflows/Tests%20and%20Code%20Quality/badge.svg)](https://github.com/RoyalPineapple/blowcontrol/actions)
-[![Codecov](https://codecov.io/gh/RoyalPineapple/blowcontrol/branch/master/graph/badge.svg)](https://codecov.io/gh/RoyalPineapple/blowcontrol)
 
 **BlowControl** is a command-line app for controlling Dyson fans over MQTT. It is built hastily and without an excess of care, but it works. You get device control, state monitoring, async operations, and machine-readable JSON output for automation. If you need a rock solid, enterprise-grade solution, keep looking. If your goal is to change the fan settings without ever moving your cursor from the active terminal window, this is your stop.
->>>>>>> 542a0a01
 
 ---
 
