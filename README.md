![BlowControl_header](https://github.com/user-attachments/assets/896eb720-cef3-4280-a1e2-e0b479af587c)

# BlowControl

[![License: MIT](https://img.shields.io/badge/License-MIT-yellow.svg)](https://opensource.org/licenses/MIT)
[![Tests](https://github.com/RoyalPineapple/blowcontrol/workflows/Tests%20and%20Code%20Quality/badge.svg)](https://github.com/RoyalPineapple/blowcontrol/actions)
[![Codecov](https://codecov.io/gh/RoyalPineapple/blowcontrol/branch/master/graph/badge.svg)](https://codecov.io/gh/RoyalPineapple/blowcontrol)

**BlowControl** is a command-line app for controlling Dyson fans over MQTT. It was built hastily and without care, but it works. You get device control, state monitoring, async operations, and machine-readable JSON output for automation. If you need a rock solid, enterprise-grade solution, keep looking. If your goal is to change the fan settings without ever moving your cursor from the active terminal window, this is your stop.

---

## 🚀 Quick Start

1. **Install**
   ```bash
   pip install -e .   # Dev mode
   # or
   pip install .      # Standard
   ```

2. **Configure** (create a `.env` file):
   ```ini
   DEVICE_IP=192.168.1.100
   MQTT_PORT=1883
   MQTT_PASSWORD=your-mqtt-password
   ROOT_TOPIC=XXX
   SERIAL_NUMBER=XXX-XX-XXXXXXXX
   ```

3. **Control your device**:
   ```bash
   blowcontrol power on
   blowcontrol speed 5
   blowcontrol listen
   blowcontrol state --json
   ```
   > **Note:** All commands support the `--json` flag for machine-readable output. Scripting is expected.

---

## 🔑 Getting Device Credentials

You’ll need MQTT credentials from your Dyson device. Dyson doesn’t make this easy. Use [OpenDyson](https://github.com/libdyson-wg/opendyson):

```bash
# Install OpenDyson (requires Go)
 go install github.com/libdyson-wg/opendyson

# Log in and extract credentials
 opendyson login
 opendyson devices
```

Copy the credentials into your `.env` file. Don’t lose them.

---

## ✨ Features

- Control your Dyson fan: power, speed, auto mode, night mode, sleep timer, oscillation, direction
- State monitoring: real-time and on-demand
- Universal `--json` output for all commands
- Async/await support for non-blocking operations
- CLI with argparse and proper exit codes

---
<<<<<<< HEAD

## 📖 Basic Usage

```bash
# Power control
blowcontrol power on|off

# Fan settings
blowcontrol speed 0-10
blowcontrol auto on|off
blowcontrol night on|off
blowcontrol timer 2h15m|off

# Oscillation
blowcontrol width off|narrow|medium|wide|full
blowcontrol direction 0-359

# Monitoring
blowcontrol listen
blowcontrol state [--json]
```
=======

## 📖 Command Reference

| Command      | Category      | Syntax                                 | Arguments                | Description                        |
|--------------|--------------|----------------------------------------|--------------------------|------------------------------------|
| `power`      | Control       | `blowcontrol power <state>`            | `on|off`                 | Turn the fan ON or OFF             |
| `auto`       | Control       | `blowcontrol auto <state>`             | `on|off`                 | Enable/disable auto mode           |
| `night`      | Control       | `blowcontrol night <state>`            | `on|off`                 | Enable/disable night mode          |
| `speed`      | Control       | `blowcontrol speed <speed>`            | `0-10`                   | Set fan speed (0 turns off)        |
| `timer`      | Control       | `blowcontrol timer <time>`             | `0-540`, `2h15m`, etc.   | Set sleep timer (0=off)            |
| `listen`     | Monitoring    | `blowcontrol listen`                   | *(none)*                 | Real-time monitoring               |
| `state`      | Monitoring    | `blowcontrol state [--json]`           | `--json` (optional)      | Fetch current state                |
| `width`      | Oscillation   | `blowcontrol width <width>`            | `off|narrow|medium|wide|full` | Set oscillation width        |
| `direction`  | Oscillation   | `blowcontrol direction <degrees>`      | `0-359`                  | Set oscillation direction          |
| `stop`       | Oscillation   | `blowcontrol stop`                     | *(none)*                 | Stop oscillation                   |
>>>>>>> 31f0abe6

> **All commands support `--json` for machine-readable output.**

---

## ⚡ Quick Examples

```bash
<<<<<<< HEAD
# Turn on and set up
blowcontrol power on
blowcontrol speed 5
blowcontrol width wide

# Monitor status
blowcontrol state --json
blowcontrol listen

# Automation
=======
# Basic control
blowcontrol power on
blowcontrol speed 5
blowcontrol auto on
blowcontrol night on
blowcontrol timer 2h15m

# Oscillation
blowcontrol width wide
blowcontrol direction 180
blowcontrol stop

# Monitoring
blowcontrol listen
blowcontrol state --json

# Automation
blowcontrol power on --json
>>>>>>> 31f0abe6
STATUS=$(blowcontrol state --json)
```

### Python Integration
```python
import json, subprocess
result = subprocess.run(['blowcontrol', 'state', '--json'], capture_output=True, text=True)
state = json.loads(result.stdout)
if state['success']:
    print(f"Power: {state['state']['product-state']['fpwr']}")
```

---
<<<<<<< HEAD

## 🛠️ Troubleshooting
- **Connection issues**: Check `.env` and your network.
- **No response**: Use `blowcontrol listen` to see if your fan is even listening.
- **JSON parsing**: Use `--json` and pipe to `jq` or similar. If it’s weird, it’s probably the fan.
- **Command not found**: Did you install it? Try `pip install -e .`.

---

## 🏗️ Development & Contributing
- See [CONTRIBUTING.md](CONTRIBUTING.md) for code style, PR process, and dev setup
- See [tests/README.md](tests/README.md) for test suite usage and patterns
- Run tests: `pytest tests/`
- Run code quality checks: `pre-commit run --all-files`

=======

## 🛠️ Troubleshooting
- **Connection issues**: Check `.env` and your network.
- **No response**: Use `blowcontrol listen` to see if your fan is even listening.
- **JSON parsing**: Use `--json` and pipe to `jq` or similar. If it’s weird, it’s probably the fan.
- **Command not found**: Did you install it? Try `pip install -e .`.

---

## 🏗️ Development & Contributing
- See [CONTRIBUTING.md](CONTRIBUTING.md) for code style, PR process, and dev setup
- See [tests/README.md](tests/README.md) for test suite usage and patterns
- Run tests: `pytest tests/`
- Run code quality checks: `pre-commit run --all-files`

>>>>>>> 31f0abe6
---

## 📄 License
MIT License. See [LICENSE](LICENSE).

---

**Now you can control your Dyson device from the terminal. Don’t blame me if it blows up.**

## 📚 More Documentation
- [App Documentation](./blowcontrol/README.md) - Internal usage, architecture, and extending
- [Message Analysis](./blowcontrol/commands/dyson_message_analysis.md) - MQTT message reference
- [Changelog](CHANGELOG.md) - Version history and changes<|MERGE_RESOLUTION|>--- conflicted
+++ resolved
@@ -1,204 +1,202 @@
-![BlowControl_header](https://github.com/user-attachments/assets/896eb720-cef3-4280-a1e2-e0b479af587c)
-
-# BlowControl
-
-[![License: MIT](https://img.shields.io/badge/License-MIT-yellow.svg)](https://opensource.org/licenses/MIT)
-[![Tests](https://github.com/RoyalPineapple/blowcontrol/workflows/Tests%20and%20Code%20Quality/badge.svg)](https://github.com/RoyalPineapple/blowcontrol/actions)
-[![Codecov](https://codecov.io/gh/RoyalPineapple/blowcontrol/branch/master/graph/badge.svg)](https://codecov.io/gh/RoyalPineapple/blowcontrol)
-
-**BlowControl** is a command-line app for controlling Dyson fans over MQTT. It was built hastily and without care, but it works. You get device control, state monitoring, async operations, and machine-readable JSON output for automation. If you need a rock solid, enterprise-grade solution, keep looking. If your goal is to change the fan settings without ever moving your cursor from the active terminal window, this is your stop.
-
----
-
-## 🚀 Quick Start
-
-1. **Install**
-   ```bash
-   pip install -e .   # Dev mode
-   # or
-   pip install .      # Standard
-   ```
-
-2. **Configure** (create a `.env` file):
-   ```ini
-   DEVICE_IP=192.168.1.100
-   MQTT_PORT=1883
-   MQTT_PASSWORD=your-mqtt-password
-   ROOT_TOPIC=XXX
-   SERIAL_NUMBER=XXX-XX-XXXXXXXX
-   ```
-
-3. **Control your device**:
-   ```bash
-   blowcontrol power on
-   blowcontrol speed 5
-   blowcontrol listen
-   blowcontrol state --json
-   ```
-   > **Note:** All commands support the `--json` flag for machine-readable output. Scripting is expected.
-
----
-
-## 🔑 Getting Device Credentials
-
-You’ll need MQTT credentials from your Dyson device. Dyson doesn’t make this easy. Use [OpenDyson](https://github.com/libdyson-wg/opendyson):
-
-```bash
-# Install OpenDyson (requires Go)
- go install github.com/libdyson-wg/opendyson
-
-# Log in and extract credentials
- opendyson login
- opendyson devices
-```
-
-Copy the credentials into your `.env` file. Don’t lose them.
-
----
-
-## ✨ Features
-
-- Control your Dyson fan: power, speed, auto mode, night mode, sleep timer, oscillation, direction
-- State monitoring: real-time and on-demand
-- Universal `--json` output for all commands
-- Async/await support for non-blocking operations
-- CLI with argparse and proper exit codes
-
----
-<<<<<<< HEAD
-
-## 📖 Basic Usage
+# BlowControl Modular App
+
+## Overview
+
+A modular, professional-quality command-line app for controlling Dyson fans over MQTT. Supports device control, state monitoring, and both synchronous and asynchronous operations with machine-readable JSON output.
+
+---
+
+## Features
+
+✅ **Device Control**: Power, auto mode, night mode, fan speed, sleep timer
+✅ **State Monitoring**: Real-time listening, on-demand state fetching
+✅ **Async Support**: Non-blocking operations with async/await
+✅ **JSON Output**: Machine-readable responses for automation
+✅ **Background Listeners**: Thread-safe state monitoring
+✅ **Clean CLI**: Professional command-line interface with helpful output
+
+---
+
+## Configuration
+
+This app uses environment variables for configuration. The easiest way to set these is with a `.env` file in your project root:
+
+```
+# BlowControl .env configuration example
+DEVICE_IP=192.168.3.82
+MQTT_PORT=1883
+MQTT_PASSWORD=your-mqtt-password
+ROOT_TOPIC=438M
+SERIAL_NUMBER=9HC-EU-UDB6777A
+```
+
+- `DEVICE_IP`: Dyson device IP address (required)
+- `MQTT_PORT`: MQTT port (default: 1883)
+- `MQTT_PASSWORD`: MQTT password (from OpenDyson)
+- `ROOT_TOPIC`: MQTT root topic (from OpenDyson, often a short code)
+- `SERIAL_NUMBER`: Dyson device serial number (from OpenDyson, also used as MQTT username)
+
+The app will automatically load these from `.env` if present.
+
+---
+
+## Installation
+
+- Install Python 3.8+
+- Install dependencies:
+  ```sh
+  pip install paho-mqtt python-dotenv
+  ```
+
+---
+
+## Usage
+
+Run the CLI using:
+
+```
+python3 -m app <command> [arguments]
+```
+
+## 🔧 Basic Usage
 
 ```bash
 # Power control
-blowcontrol power on|off
+python3 -m app power on|off
 
 # Fan settings
-blowcontrol speed 0-10
-blowcontrol auto on|off
-blowcontrol night on|off
-blowcontrol timer 2h15m|off
+python3 -m app speed 0-10
+python3 -m app auto on|off
+python3 -m app night on|off
+python3 -m app timer 2h15m|off
 
 # Oscillation
-blowcontrol width off|narrow|medium|wide|full
-blowcontrol direction 0-359
+python3 -m app width off|narrow|medium|wide|full
+python3 -m app direction 0-359
 
 # Monitoring
-blowcontrol listen
-blowcontrol state [--json]
-```
-=======
-
-## 📖 Command Reference
-
-| Command      | Category      | Syntax                                 | Arguments                | Description                        |
-|--------------|--------------|----------------------------------------|--------------------------|------------------------------------|
-| `power`      | Control       | `blowcontrol power <state>`            | `on|off`                 | Turn the fan ON or OFF             |
-| `auto`       | Control       | `blowcontrol auto <state>`             | `on|off`                 | Enable/disable auto mode           |
-| `night`      | Control       | `blowcontrol night <state>`            | `on|off`                 | Enable/disable night mode          |
-| `speed`      | Control       | `blowcontrol speed <speed>`            | `0-10`                   | Set fan speed (0 turns off)        |
-| `timer`      | Control       | `blowcontrol timer <time>`             | `0-540`, `2h15m`, etc.   | Set sleep timer (0=off)            |
-| `listen`     | Monitoring    | `blowcontrol listen`                   | *(none)*                 | Real-time monitoring               |
-| `state`      | Monitoring    | `blowcontrol state [--json]`           | `--json` (optional)      | Fetch current state                |
-| `width`      | Oscillation   | `blowcontrol width <width>`            | `off|narrow|medium|wide|full` | Set oscillation width        |
-| `direction`  | Oscillation   | `blowcontrol direction <degrees>`      | `0-359`                  | Set oscillation direction          |
-| `stop`       | Oscillation   | `blowcontrol stop`                     | *(none)*                 | Stop oscillation                   |
->>>>>>> 31f0abe6
-
-> **All commands support `--json` for machine-readable output.**
-
----
-
-## ⚡ Quick Examples
-
-```bash
-<<<<<<< HEAD
-# Turn on and set up
-blowcontrol power on
-blowcontrol speed 5
-blowcontrol width wide
-
-# Monitor status
-blowcontrol state --json
-blowcontrol listen
-
-# Automation
-=======
-# Basic control
-blowcontrol power on
-blowcontrol speed 5
-blowcontrol auto on
-blowcontrol night on
-blowcontrol timer 2h15m
-
-# Oscillation
-blowcontrol width wide
-blowcontrol direction 180
-blowcontrol stop
-
-# Monitoring
-blowcontrol listen
-blowcontrol state --json
-
-# Automation
-blowcontrol power on --json
->>>>>>> 31f0abe6
-STATUS=$(blowcontrol state --json)
+python3 -m app listen
+python3 -m app state [--json]
+```
+
+**JSON Output Example:**
+```json
+{
+  "success": true,
+  "state": {
+    "msg": "CURRENT-STATE",
+    "time": "2025-07-22T17:44:55.000Z",
+    "product-state": {
+      "fpwr": "ON",
+      "fnsp": "0005",
+      "auto": "OFF",
+      "nmod": "OFF",
+      "oson": "OFF"
+    }
+  },
+  "environmental": {
+    "msg": "ENVIRONMENTAL-CURRENT-SENSOR-DATA",
+    "data": {
+      "pm25": "0106",
+      "pm10": "0093"
+    }
+  }
+}
+```
+
+---
+
+## Automation & Scripting
+
+### Shell Scripting
+```sh
+#!/bin/bash
+# Morning routine
+python3 -m app power on
+python3 -m app speed 3
+python3 -m app auto on
+
+# Check status
+python3 -m app state --json | jq '.state.product-state.fpwr'
+```
+
+### JSON Processing
+```sh
+# Get current fan speed
+SPEED=$(python3 -m app state --json | jq -r '.state.product-state.fnsp')
+
+# Check if auto mode is enabled
+AUTO=$(python3 -m app state --json | jq -r '.state.product-state.auto')
 ```
 
 ### Python Integration
 ```python
-import json, subprocess
-result = subprocess.run(['blowcontrol', 'state', '--json'], capture_output=True, text=True)
+import json
+import subprocess
+
+# Get device state
+result = subprocess.run(['python3', '-m', 'app', 'state', '--json'],
+                       capture_output=True, text=True)
 state = json.loads(result.stdout)
+
 if state['success']:
-    print(f"Power: {state['state']['product-state']['fpwr']}")
-```
-
----
-<<<<<<< HEAD
-
-## 🛠️ Troubleshooting
-- **Connection issues**: Check `.env` and your network.
-- **No response**: Use `blowcontrol listen` to see if your fan is even listening.
-- **JSON parsing**: Use `--json` and pipe to `jq` or similar. If it’s weird, it’s probably the fan.
-- **Command not found**: Did you install it? Try `pip install -e .`.
-
----
-
-## 🏗️ Development & Contributing
-- See [CONTRIBUTING.md](CONTRIBUTING.md) for code style, PR process, and dev setup
-- See [tests/README.md](tests/README.md) for test suite usage and patterns
-- Run tests: `pytest tests/`
-- Run code quality checks: `pre-commit run --all-files`
-
-=======
-
-## 🛠️ Troubleshooting
-- **Connection issues**: Check `.env` and your network.
-- **No response**: Use `blowcontrol listen` to see if your fan is even listening.
-- **JSON parsing**: Use `--json` and pipe to `jq` or similar. If it’s weird, it’s probably the fan.
-- **Command not found**: Did you install it? Try `pip install -e .`.
-
----
-
-## 🏗️ Development & Contributing
-- See [CONTRIBUTING.md](CONTRIBUTING.md) for code style, PR process, and dev setup
-- See [tests/README.md](tests/README.md) for test suite usage and patterns
-- Run tests: `pytest tests/`
-- Run code quality checks: `pre-commit run --all-files`
-
->>>>>>> 31f0abe6
----
-
-## 📄 License
-MIT License. See [LICENSE](LICENSE).
-
----
-
-**Now you can control your Dyson device from the terminal. Don’t blame me if it blows up.**
-
-## 📚 More Documentation
-- [App Documentation](./blowcontrol/README.md) - Internal usage, architecture, and extending
-- [Message Analysis](./blowcontrol/commands/dyson_message_analysis.md) - MQTT message reference
-- [Changelog](CHANGELOG.md) - Version history and changes+    power = state['state']['product-state']['fpwr']
+    fan_speed = state['state']['product-state']['fnsp']
+    print(f"Power: {power}, Speed: {fan_speed}")
+```
+
+---
+
+## Architecture
+
+The app is designed with a modular architecture:
+
+- **`app/commands/`**: Individual command implementations
+- **`app/mqtt/`**: MQTT client and async wrapper
+- **`app/state/`**: Device state management and printing
+- **`app/cli.py`**: Command-line interface
+- **`app/config.py`**: Configuration management
+
+### Key Components
+
+- **`DysonMQTTClient`**: Synchronous MQTT operations
+- **`async_get_state()`**: Asynchronous state fetching
+- **`DeviceStatePrinter`**: Formatted output for human consumption
+
+---
+
+## Extending
+
+### Adding New Commands
+1. Create a new module in `app/commands/`
+2. Implement your command function
+3. Add CLI integration in `app/cli.py`
+4. Add tests in the same directory
+
+### Custom State Processing
+- Extend `DeviceStatePrinter` for custom output formats
+- Use the JSON output mode for programmatic processing
+
+---
+
+## Troubleshooting
+
+### Connection Issues
+- Ensure your `.env` file has correct values
+- Verify the device is on your network and accessible
+- Check that MQTT credentials from OpenDyson are correct
+
+### Command Not Responding
+- Use `python3 -m app listen` to see if device is sending messages
+- Check logs for connection errors
+
+### JSON Parsing
+- Ensure you're using `--json` flag for machine-readable output
+- Pipe output through `jq` to validate JSON structure
+- Check the `success` field in JSON responses for error handling
+
+---
+
+## License
+
+This project is licensed under the Seems to Work License - see the [LICENSE](../LICENSE) file for details.