![BlowControl_header](https://github.com/user-attachments/assets/896eb720-cef3-4280-a1e2-e0b479af587c)

# BlowControl

[![License: MIT](https://img.shields.io/badge/License-MIT-yellow.svg)](https://opensource.org/licenses/MIT)
[![Tests](https://github.com/RoyalPineapple/blowcontrol/workflows/Tests%20and%20Code%20Quality/badge.svg)](https://github.com/RoyalPineapple/blowcontrol/actions)
[![Codecov](https://codecov.io/gh/RoyalPineapple/blowcontrol/branch/master/graph/badge.svg)](https://codecov.io/gh/RoyalPineapple/blowcontrol)

<<<<<<< HEAD
**BlowControl** is a command-line app for controlling Dyson fans over MQTT. It was built hastily and without care, but it works. You get device control, state monitoring, async operations, and machine-readable JSON output for automation. If you need a rock solid, enterprise-grade solution, keep looking. If your goal is to change the fan settings without ever moving your cursor from the active terminal window, this is your stop.
=======
**BlowControl** is a command-line app for controlling Dyson fans over MQTT. It is built hastily and without an excess of care, but it works. You get device control, state monitoring, async operations, and machine-readable JSON output for automation. If you need a rock solid, enterprise-grade solution, keep looking. If your goal is to change the fan settings without ever moving your cursor from the active terminal window, this is your stop.
>>>>>>> 542a0a01

---

## 🚀 Quick Start

1. **Install**
   ```bash
   pip install -e .   # Dev mode
   # or
   pip install .      # Standard
   ```

2. **Configure** (create a `.env` file):
   ```ini
   DEVICE_IP=192.168.1.100
   MQTT_PORT=1883
   MQTT_PASSWORD=your-mqtt-password
   ROOT_TOPIC=XXX
   SERIAL_NUMBER=XXX-XX-XXXXXXXX
   ```

3. **Control your device**:
   ```bash
   blowcontrol power on
   blowcontrol speed 5
   blowcontrol listen
   blowcontrol state --json
   ```
   > **Note:** All commands support the `--json` flag for machine-readable output. Scripting is expected.

---

## 🔑 Getting Device Credentials

You’ll need MQTT credentials from your Dyson device. Dyson doesn’t make this easy. Use [OpenDyson](https://github.com/libdyson-wg/opendyson):

```bash
# Install OpenDyson (requires Go)
 go install github.com/libdyson-wg/opendyson

# Log in and extract credentials
 opendyson login
 opendyson devices
```

Copy the credentials into your `.env` file. Don’t lose them.

---

## ✨ Features

- Control your Dyson fan: power, speed, auto mode, night mode, sleep timer, oscillation, direction
- State monitoring: real-time and on-demand
- Universal `--json` output for all commands
- Async/await support for non-blocking operations
- CLI with argparse and proper exit codes

---
<<<<<<< HEAD

## 📖 Basic Usage

```bash
# Power control
blowcontrol power on|off

# Fan settings
blowcontrol speed 0-10
blowcontrol auto on|off
blowcontrol night on|off
blowcontrol timer 2h15m|off

# Oscillation
blowcontrol width off|narrow|medium|wide|full
blowcontrol direction 0-359

# Monitoring
blowcontrol listen
blowcontrol state [--json]
```
=======

## 📖 Command Reference

| Command      | Category      | Syntax                                 | Arguments                | Description                        |
|--------------|--------------|----------------------------------------|--------------------------|------------------------------------|
| `power`      | Control       | `blowcontrol power <state>`            | `on|off`                 | Turn the fan ON or OFF             |
| `auto`       | Control       | `blowcontrol auto <state>`             | `on|off`                 | Enable/disable auto mode           |
| `night`      | Control       | `blowcontrol night <state>`            | `on|off`                 | Enable/disable night mode          |
| `speed`      | Control       | `blowcontrol speed <speed>`            | `0-10`                   | Set fan speed (0 turns off)        |
| `timer`      | Control       | `blowcontrol timer <time>`             | `0-540`, `2h15m`, etc.   | Set sleep timer (0=off)            |
| `listen`     | Monitoring    | `blowcontrol listen`                   | *(none)*                 | Real-time monitoring               |
| `state`      | Monitoring    | `blowcontrol state [--json]`           | `--json` (optional)      | Fetch current state                |
| `width`      | Oscillation   | `blowcontrol width <width>`            | `off|narrow|medium|wide|full` | Set oscillation width        |
| `direction`  | Oscillation   | `blowcontrol direction <degrees>`      | `0-359`                  | Set oscillation direction          |
| `stop`       | Oscillation   | `blowcontrol stop`                     | *(none)*                 | Stop oscillation                   |
>>>>>>> 542a0a01

> **All commands support `--json` for machine-readable output.**

---

## ⚡ Quick Examples

```bash
<<<<<<< HEAD
# Turn on and set up
blowcontrol power on
blowcontrol speed 5
blowcontrol width wide

# Monitor status
blowcontrol state --json
blowcontrol listen

# Automation
=======
# Basic control
blowcontrol power on
blowcontrol speed 5
blowcontrol auto on
blowcontrol night on
blowcontrol timer 2h15m

# Oscillation
blowcontrol width wide
blowcontrol direction 180
blowcontrol stop

# Monitoring
blowcontrol listen
blowcontrol state --json

# Automation
blowcontrol power on --json
>>>>>>> 542a0a01
STATUS=$(blowcontrol state --json)
```

### Python Integration
```python
import json, subprocess
result = subprocess.run(['blowcontrol', 'state', '--json'], capture_output=True, text=True)
state = json.loads(result.stdout)
if state['success']:
    print(f"Power: {state['state']['product-state']['fpwr']}")
```

---
<<<<<<< HEAD

## 🛠️ Troubleshooting
- **Connection issues**: Check `.env` and your network.
- **No response**: Use `blowcontrol listen` to see if your fan is even listening.
- **JSON parsing**: Use `--json` and pipe to `jq` or similar. If it’s weird, it’s probably the fan.
- **Command not found**: Did you install it? Try `pip install -e .`.

---

## 🏗️ Development & Contributing
- See [CONTRIBUTING.md](CONTRIBUTING.md) for code style, PR process, and dev setup
- See [tests/README.md](tests/README.md) for test suite usage and patterns
- Run tests: `pytest tests/`
- Run code quality checks: `pre-commit run --all-files`

=======

## 🛠️ Troubleshooting
- **Connection issues**: Check `.env` and your network.
- **No response**: Use `blowcontrol listen` to see if your fan is even listening.
- **JSON parsing**: Use `--json` and pipe to `jq` or similar. If it’s weird, it’s probably the fan.
- **Command not found**: Did you install it? Try `pip install -e .`.

---

## 🏗️ Development & Contributing
- See [CONTRIBUTING.md](CONTRIBUTING.md) for code style, PR process, and dev setup
- See [tests/README.md](tests/README.md) for test suite usage and patterns
- Run tests: `pytest tests/`
- Run code quality checks: `pre-commit run --all-files`

>>>>>>> 542a0a01
---

## 📄 License
MIT License. See [LICENSE](LICENSE).

---

**Now you can control your Dyson device from the terminal. Don’t blame me if it blows up.**

## 📚 More Documentation
- [App Documentation](./blowcontrol/README.md) - Internal usage, architecture, and extending
- [Message Analysis](./blowcontrol/commands/dyson_message_analysis.md) - MQTT message reference
- [Changelog](CHANGELOG.md) - Version history and changes<|MERGE_RESOLUTION|>--- conflicted
+++ resolved
@@ -6,11 +6,7 @@
 [![Tests](https://github.com/RoyalPineapple/blowcontrol/workflows/Tests%20and%20Code%20Quality/badge.svg)](https://github.com/RoyalPineapple/blowcontrol/actions)
 [![Codecov](https://codecov.io/gh/RoyalPineapple/blowcontrol/branch/master/graph/badge.svg)](https://codecov.io/gh/RoyalPineapple/blowcontrol)
 
-<<<<<<< HEAD
-**BlowControl** is a command-line app for controlling Dyson fans over MQTT. It was built hastily and without care, but it works. You get device control, state monitoring, async operations, and machine-readable JSON output for automation. If you need a rock solid, enterprise-grade solution, keep looking. If your goal is to change the fan settings without ever moving your cursor from the active terminal window, this is your stop.
-=======
 **BlowControl** is a command-line app for controlling Dyson fans over MQTT. It is built hastily and without an excess of care, but it works. You get device control, state monitoring, async operations, and machine-readable JSON output for automation. If you need a rock solid, enterprise-grade solution, keep looking. If your goal is to change the fan settings without ever moving your cursor from the active terminal window, this is your stop.
->>>>>>> 542a0a01
 
 ---
 
@@ -69,45 +65,20 @@
 - CLI with argparse and proper exit codes
 
 ---
-<<<<<<< HEAD
-
-## 📖 Basic Usage
-
-```bash
-# Power control
-blowcontrol power on|off
-
-# Fan settings
-blowcontrol speed 0-10
-blowcontrol auto on|off
-blowcontrol night on|off
-blowcontrol timer 2h15m|off
-
-# Oscillation
-blowcontrol width off|narrow|medium|wide|full
-blowcontrol direction 0-359
-
-# Monitoring
-blowcontrol listen
-blowcontrol state [--json]
-```
-=======
 
 ## 📖 Command Reference
 
 | Command      | Category      | Syntax                                 | Arguments                | Description                        |
 |--------------|--------------|----------------------------------------|--------------------------|------------------------------------|
-| `power`      | Control       | `blowcontrol power <state>`            | `on|off`                 | Turn the fan ON or OFF             |
-| `auto`       | Control       | `blowcontrol auto <state>`             | `on|off`                 | Enable/disable auto mode           |
-| `night`      | Control       | `blowcontrol night <state>`            | `on|off`                 | Enable/disable night mode          |
+| `power`      | Control       | `blowcontrol power <state>`            | `on|off`, `true|false`   | Turn the fan ON or OFF             |
+| `auto`       | Control       | `blowcontrol auto <state>`             | `on|off`, `true|false`   | Enable/disable auto mode           |
+| `night`      | Control       | `blowcontrol night <state>`            | `on|off`, `true|false`   | Enable/disable night mode          |
 | `speed`      | Control       | `blowcontrol speed <speed>`            | `0-10`                   | Set fan speed (0 turns off)        |
 | `timer`      | Control       | `blowcontrol timer <time>`             | `0-540`, `2h15m`, etc.   | Set sleep timer (0=off)            |
 | `listen`     | Monitoring    | `blowcontrol listen`                   | *(none)*                 | Real-time monitoring               |
-| `state`      | Monitoring    | `blowcontrol state [--json]`           | `--json` (optional)      | Fetch current state                |
+| `state`      | Monitoring    | `blowcontrol state         `           | *(none)*                 | Fetch current state                |
 | `width`      | Oscillation   | `blowcontrol width <width>`            | `off|narrow|medium|wide|full` | Set oscillation width        |
 | `direction`  | Oscillation   | `blowcontrol direction <degrees>`      | `0-359`                  | Set oscillation direction          |
-| `stop`       | Oscillation   | `blowcontrol stop`                     | *(none)*                 | Stop oscillation                   |
->>>>>>> 542a0a01
 
 > **All commands support `--json` for machine-readable output.**
 
@@ -116,18 +87,6 @@
 ## ⚡ Quick Examples
 
 ```bash
-<<<<<<< HEAD
-# Turn on and set up
-blowcontrol power on
-blowcontrol speed 5
-blowcontrol width wide
-
-# Monitor status
-blowcontrol state --json
-blowcontrol listen
-
-# Automation
-=======
 # Basic control
 blowcontrol power on
 blowcontrol speed 5
@@ -146,7 +105,6 @@
 
 # Automation
 blowcontrol power on --json
->>>>>>> 542a0a01
 STATUS=$(blowcontrol state --json)
 ```
 
@@ -160,7 +118,6 @@
 ```
 
 ---
-<<<<<<< HEAD
 
 ## 🛠️ Troubleshooting
 - **Connection issues**: Check `.env` and your network.
@@ -176,23 +133,6 @@
 - Run tests: `pytest tests/`
 - Run code quality checks: `pre-commit run --all-files`
 
-=======
-
-## 🛠️ Troubleshooting
-- **Connection issues**: Check `.env` and your network.
-- **No response**: Use `blowcontrol listen` to see if your fan is even listening.
-- **JSON parsing**: Use `--json` and pipe to `jq` or similar. If it’s weird, it’s probably the fan.
-- **Command not found**: Did you install it? Try `pip install -e .`.
-
----
-
-## 🏗️ Development & Contributing
-- See [CONTRIBUTING.md](CONTRIBUTING.md) for code style, PR process, and dev setup
-- See [tests/README.md](tests/README.md) for test suite usage and patterns
-- Run tests: `pytest tests/`
-- Run code quality checks: `pre-commit run --all-files`
-
->>>>>>> 542a0a01
 ---
 
 ## 📄 License
